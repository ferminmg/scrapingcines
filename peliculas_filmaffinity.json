--- conflicted
+++ resolved
@@ -6,36 +6,6 @@
             {
                 "fecha": "2024-12-10",
                 "hora": "19:30"
-            }
-        ],
-        "cine": "Yelmo Itaroa"
-    },
-    {
-        "título": "RM: Right People, Wrong Place",
-<<<<<<< HEAD
-        "cartel": "imagenes_filmaffinity\\rm_right_people_wrong_place-824905548-msmall.jpg",
-=======
-        "cartel": "imagenes_filmaffinity/rm_right_people_wrong_place-824905548-msmall.jpg",
->>>>>>> d42bf05c
-        "horarios": [
-            {
-                "fecha": "2024-12-05",
-                "hora": "20:00"
-            },
-            {
-                "fecha": "2024-12-06",
-                "hora": "20:00"
-            },
-            {
-                "fecha": "2024-12-07",
-                "hora": "18:00"
-<<<<<<< HEAD
-            },
-            {
-                "fecha": "2024-12-08",
-                "hora": "18:00"
-=======
->>>>>>> d42bf05c
             }
         ],
         "cine": "Yelmo Itaroa"
@@ -62,57 +32,6 @@
             {
                 "fecha": "2024-11-22",
                 "hora": "21:20"
-            },
-            {
-                "fecha": "2024-11-23",
-                "hora": "18:15"
-            },
-            {
-                "fecha": "2024-11-23",
-                "hora": "21:20"
-<<<<<<< HEAD
-            },
-            {
-                "fecha": "2024-11-24",
-                "hora": "18:15"
-            },
-            {
-                "fecha": "2024-11-24",
-                "hora": "21:20"
-            },
-            {
-                "fecha": "2024-11-25",
-                "hora": "18:15"
-            },
-            {
-                "fecha": "2024-11-25",
-                "hora": "21:20"
-            },
-            {
-                "fecha": "2024-11-26",
-                "hora": "18:15"
-            },
-            {
-                "fecha": "2024-11-26",
-                "hora": "21:20"
-            },
-            {
-                "fecha": "2024-11-27",
-                "hora": "18:15"
-            },
-            {
-                "fecha": "2024-11-27",
-                "hora": "21:20"
-            },
-            {
-                "fecha": "2024-11-28",
-                "hora": "18:15"
-            },
-            {
-                "fecha": "2024-11-28",
-                "hora": "21:20"
-=======
->>>>>>> d42bf05c
             }
         ],
         "cine": "Yelmo Itaroa"
@@ -128,49 +47,6 @@
             {
                 "fecha": "2024-11-22",
                 "hora": "17:30"
-            },
-            {
-                "fecha": "2024-11-23",
-                "hora": "17:30"
-<<<<<<< HEAD
-            },
-            {
-                "fecha": "2024-11-24",
-                "hora": "17:30"
-            },
-            {
-                "fecha": "2024-11-25",
-                "hora": "17:30"
-            },
-            {
-                "fecha": "2024-11-25",
-                "hora": "20:30"
-            },
-            {
-                "fecha": "2024-11-26",
-                "hora": "17:25"
-            },
-            {
-                "fecha": "2024-11-26",
-                "hora": "20:25"
-            },
-            {
-                "fecha": "2024-11-27",
-                "hora": "17:30"
-            },
-            {
-                "fecha": "2024-11-27",
-                "hora": "20:30"
-            },
-            {
-                "fecha": "2024-11-28",
-                "hora": "17:25"
-            },
-            {
-                "fecha": "2024-11-28",
-                "hora": "20:25"
-=======
->>>>>>> d42bf05c
             }
         ],
         "cine": "Yelmo Itaroa"
